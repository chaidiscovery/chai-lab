--- conflicted
+++ resolved
@@ -305,23 +305,8 @@
     msa_server_url: str = "https://api.colabfold.com",
     msa_directory: Path | None = None,
     constraint_path: Path | None = None,
-<<<<<<< HEAD
     torch_device: torch.device = torch.device("cpu"),
 ):
-=======
-    # expose some params for easy tweaking
-    num_trunk_recycles: int = 3,
-    num_diffn_timesteps: int = 200,
-    seed: int | None = None,
-    device: str | None = None,
-    low_memory: bool = True,
-) -> StructureCandidates:
-    if output_dir.exists():
-        assert not any(
-            output_dir.iterdir()
-        ), f"Output directory {output_dir} is not empty."
-    torch_device = torch.device(device if device is not None else "cuda:0")
->>>>>>> 5f74e112
     assert not (
         use_msa_server and msa_directory
     ), "Cannot specify both MSA server and directory"
