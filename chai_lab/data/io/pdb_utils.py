# Copyright (c) 2024 Chai Discovery, Inc.
# Licensed under the Apache License, Version 2.0.
# See the LICENSE file for details.

import logging
<<<<<<< HEAD
from dataclasses import asdict, dataclass
=======
import string
from collections import defaultdict
from dataclasses import asdict, dataclass, replace
>>>>>>> 71eff6ac
from functools import cached_property

from torch import Tensor

from chai_lab.utils.tensor_utils import tensorcode_to_string
from chai_lab.utils.typing import Bool, Int, UInt8, typecheck

logger = logging.getLogger(__name__)


<<<<<<< HEAD
=======
_CHAIN_VOCAB = string.ascii_uppercase + string.ascii_lowercase


def get_pdb_chain_name(asym_id: int) -> str:
    vocab_index = asym_id - 1  # 1 -> A
    if vocab_index >= len(_CHAIN_VOCAB):
        # two letter codes
        chr1, chr2 = (
            (vocab_index // len(_CHAIN_VOCAB)) - 1,
            vocab_index % len(_CHAIN_VOCAB),
        )
        return _CHAIN_VOCAB[chr1] + _CHAIN_VOCAB[chr2]
    return _CHAIN_VOCAB[vocab_index]


@dataclass(frozen=True)
class PDBAtom:
    het: bool
    atom_index: int
    atom_name: str
    alt_loc: str
    res_name_3: str
    chain_tag: str
    asym_id: int
    residue_index: int
    insertion_code: str
    pos: list[float]
    occupancy: float
    b_factor: float
    element: str
    charge: str

    def __str__(
        self,
    ):
        # currently this works only for single-char chain tags
        record_type = "HETATM" if self.het else "ATOM"
        atom_line = (
            f"{record_type:<6}{self.atom_index:>5} {self.atom_name:<4}{self.alt_loc:>1}"
            f"{self.res_name_3:>3} {self.chain_tag:>1}"
            f"{self.residue_index:>4}{self.insertion_code:>1}   "
            f"{self.pos[0]:>8.3f}{self.pos[1]:>8.3f}{self.pos[2]:>8.3f}"
            f"{self.occupancy:>6.2f}{self.b_factor:>6.2f}          "
            f"{self.element:>2}{self.charge:>2}"
        )
        return atom_line


def write_pdb(chain_atoms: list[list[PDBAtom]], out_path: str):
    with open(out_path, "w") as f:
        for chain in chain_atoms:
            for atom in chain:
                f.write(str(atom) + "\n")
            f.write("TER\n")
        f.write("END\n")


>>>>>>> 71eff6ac
@typecheck
@dataclass
class PDBContext:
    """Complex (multiple entities) represented as a collection of tensors"""

    token_residue_index: Int[Tensor, "n_tokens"]
    token_asym_id: Int[Tensor, "n_tokens"]
    token_entity_type: Int[Tensor, "n_tokens"]
    token_entity_id: Int[Tensor, "n_tokens"]
    token_residue_names: UInt8[Tensor, "n_tokens 8"]
    token_centre_atom_index: Int[Tensor, "n_tokens"]
    atom_token_index: Int[Tensor, "n_atoms"]
    atom_ref_element: Int[Tensor, "n_atoms"]
    atom_exists_mask: Bool[Tensor, "n_atoms"]
    atom_ref_name_chars: Int[Tensor, "n_atoms 4"]

    @cached_property
    def token_res_names_to_string(self) -> list[str]:
        return [tensorcode_to_string(x) for x in self.token_residue_names.cpu()]

<<<<<<< HEAD
    @cached_property
    def asym_id2entity_type(self) -> dict[int, int]:
        return {
            asym_id: ent_type
            for asym_id, ent_type in zip(
                self.token_asym_id.tolist(), self.token_entity_type.tolist()
=======
    def get_chain_entity_type(self, asym_id: int) -> int:
        mask = self.token_asym_id == asym_id
        assert mask.sum() > 0
        e_type = self.token_entity_type[mask][0].item()
        assert isinstance(e_type, int)
        return e_type

    def get_pdb_atoms(self) -> list[PDBAtom]:
        # warning: calling this on cuda tensors is extremely slow
        atom_asym_id = self.token_asym_id[self.atom_token_index]
        # atom level attributes
        atom_residue_index = (
            self.token_residue_index[self.atom_token_index] + 1
        )  # residues are 1-indexed
        atom_names = _tensor_to_atom_names(self.atom_ref_name_chars)
        atom_res_names = self.token_residue_names[self.atom_token_index]
        atom_res_names_strs = [
            tensorcode_to_string(x)[:3].ljust(3) for x in atom_res_names
        ]
        atom_element_names = [
            _atomic_num_to_element(int(x.item())) for x in self.atom_ref_element
        ]

        pdb_atoms: list[PDBAtom] = []
        num_atoms = self.atom_coords.shape[0]
        for atom_index in range(num_atoms):
            if not self.atom_exists_mask[atom_index].item():
                # skip missing atoms
                continue
            token_index = self.atom_token_index[atom_index]
            atom = PDBAtom(
                het=(
                    self.token_entity_type[token_index].item()
                    == EntityType.LIGAND.value
                ),
                atom_index=atom_index,
                atom_name=atom_names[atom_index],
                alt_loc="",
                res_name_3=atom_res_names_strs[atom_index],
                chain_tag=get_pdb_chain_name(int(atom_asym_id[atom_index].item())),
                asym_id=int(atom_asym_id[atom_index].item()),
                residue_index=int(atom_residue_index[atom_index].item()),
                insertion_code="",
                pos=self.atom_coords[atom_index].tolist(),
                occupancy=1.00,
                b_factor=(
                    1.00
                    if self.atom_bfactor_or_plddt is None
                    else self.atom_bfactor_or_plddt[atom_index].item()
                ),
                element=atom_element_names[atom_index],
                charge="",
>>>>>>> 71eff6ac
            )
            if asym_id != 0
        }


<<<<<<< HEAD
def pdb_context_from_batch(d: dict) -> PDBContext:
=======
def _atomic_num_to_element(atomic_num: int) -> str:
    return gemmi.Element(atomic_num).name


def entity_to_pdb_atoms(entity: PDBContext) -> list[list[PDBAtom]]:
    """Writes a single tokenized entity to PDB file"""
    pdb_atoms = entity.get_pdb_atoms()
    chains = defaultdict(list)
    for atom in pdb_atoms:
        chains[atom.asym_id].append(atom)

    for asym_id in chains:
        # deduplicate atom names within all ligand chains
        if entity.get_chain_entity_type(asym_id) == EntityType.LIGAND.value:
            chains[asym_id] = rename_ligand_atoms(chains[asym_id])

    return list(chains.values())


def rename_ligand_atoms(atoms: list[PDBAtom]) -> list[PDBAtom]:
    # transform ligand atom names from "C" to "C1", "C2"...
    atom_type_counter: dict[str, int] = {}
    renumbered_atoms = []
    for atom in atoms:
        idx = atom_type_counter.get(atom.element, 1)
        atom_type_counter[atom.element] = idx + 1
        base_name = atom.atom_name
        renumbered_atoms.append(replace(atom, atom_name=f"{base_name}_{idx}"))
    return renumbered_atoms


def entities_to_pdb_file(entities: list[PDBContext], path: str):
    pdb_atoms: list[list[PDBAtom]] = []
    for entity in entities:
        pdb_atoms = pdb_atoms + entity_to_pdb_atoms(entity)
    write_pdb(pdb_atoms, path)


def pdb_context_from_batch(
    d: dict, coords: Tensor, plddt: Tensor | None = None
) -> PDBContext:
>>>>>>> 71eff6ac
    context = PDBContext(
        token_residue_index=d["token_residue_index"][0],
        token_asym_id=d["token_asym_id"][0],
        token_entity_type=d["token_entity_type"][0],
        token_entity_id=d["token_entity_id"][0],
        token_residue_names=d["token_residue_name"][0],
        token_centre_atom_index=d["token_centre_atom_index"][0],
        atom_token_index=d["atom_token_index"][0],
        atom_ref_element=d["atom_ref_element"][0],
        atom_exists_mask=d["atom_exists_mask"][0],
        atom_ref_name_chars=d["atom_ref_name_chars"][0],
    )
    for k, v in asdict(context).items():
        assert v.device.type == "cpu", ("not on cpu:", k, v.device)
    return context<|MERGE_RESOLUTION|>--- conflicted
+++ resolved
@@ -3,83 +3,23 @@
 # See the LICENSE file for details.
 
 import logging
-<<<<<<< HEAD
-from dataclasses import asdict, dataclass
-=======
 import string
 from collections import defaultdict
 from dataclasses import asdict, dataclass, replace
->>>>>>> 71eff6ac
+from dataclasses import asdict, dataclass
 from functools import cached_property
 
 from torch import Tensor
 
+from chai_lab.data.parsing.structure.entity_type import EntityType
+from chai_lab.utils.tensor_utils import tensorcode_to_string
+from chai_lab.utils.typing import Bool, Float, Int, UInt8, typecheck
 from chai_lab.utils.tensor_utils import tensorcode_to_string
 from chai_lab.utils.typing import Bool, Int, UInt8, typecheck
 
 logger = logging.getLogger(__name__)
 
 
-<<<<<<< HEAD
-=======
-_CHAIN_VOCAB = string.ascii_uppercase + string.ascii_lowercase
-
-
-def get_pdb_chain_name(asym_id: int) -> str:
-    vocab_index = asym_id - 1  # 1 -> A
-    if vocab_index >= len(_CHAIN_VOCAB):
-        # two letter codes
-        chr1, chr2 = (
-            (vocab_index // len(_CHAIN_VOCAB)) - 1,
-            vocab_index % len(_CHAIN_VOCAB),
-        )
-        return _CHAIN_VOCAB[chr1] + _CHAIN_VOCAB[chr2]
-    return _CHAIN_VOCAB[vocab_index]
-
-
-@dataclass(frozen=True)
-class PDBAtom:
-    het: bool
-    atom_index: int
-    atom_name: str
-    alt_loc: str
-    res_name_3: str
-    chain_tag: str
-    asym_id: int
-    residue_index: int
-    insertion_code: str
-    pos: list[float]
-    occupancy: float
-    b_factor: float
-    element: str
-    charge: str
-
-    def __str__(
-        self,
-    ):
-        # currently this works only for single-char chain tags
-        record_type = "HETATM" if self.het else "ATOM"
-        atom_line = (
-            f"{record_type:<6}{self.atom_index:>5} {self.atom_name:<4}{self.alt_loc:>1}"
-            f"{self.res_name_3:>3} {self.chain_tag:>1}"
-            f"{self.residue_index:>4}{self.insertion_code:>1}   "
-            f"{self.pos[0]:>8.3f}{self.pos[1]:>8.3f}{self.pos[2]:>8.3f}"
-            f"{self.occupancy:>6.2f}{self.b_factor:>6.2f}          "
-            f"{self.element:>2}{self.charge:>2}"
-        )
-        return atom_line
-
-
-def write_pdb(chain_atoms: list[list[PDBAtom]], out_path: str):
-    with open(out_path, "w") as f:
-        for chain in chain_atoms:
-            for atom in chain:
-                f.write(str(atom) + "\n")
-            f.write("TER\n")
-        f.write("END\n")
-
-
->>>>>>> 71eff6ac
 @typecheck
 @dataclass
 class PDBContext:
@@ -100,117 +40,18 @@
     def token_res_names_to_string(self) -> list[str]:
         return [tensorcode_to_string(x) for x in self.token_residue_names.cpu()]
 
-<<<<<<< HEAD
     @cached_property
     def asym_id2entity_type(self) -> dict[int, int]:
         return {
             asym_id: ent_type
             for asym_id, ent_type in zip(
                 self.token_asym_id.tolist(), self.token_entity_type.tolist()
-=======
-    def get_chain_entity_type(self, asym_id: int) -> int:
-        mask = self.token_asym_id == asym_id
-        assert mask.sum() > 0
-        e_type = self.token_entity_type[mask][0].item()
-        assert isinstance(e_type, int)
-        return e_type
-
-    def get_pdb_atoms(self) -> list[PDBAtom]:
-        # warning: calling this on cuda tensors is extremely slow
-        atom_asym_id = self.token_asym_id[self.atom_token_index]
-        # atom level attributes
-        atom_residue_index = (
-            self.token_residue_index[self.atom_token_index] + 1
-        )  # residues are 1-indexed
-        atom_names = _tensor_to_atom_names(self.atom_ref_name_chars)
-        atom_res_names = self.token_residue_names[self.atom_token_index]
-        atom_res_names_strs = [
-            tensorcode_to_string(x)[:3].ljust(3) for x in atom_res_names
-        ]
-        atom_element_names = [
-            _atomic_num_to_element(int(x.item())) for x in self.atom_ref_element
-        ]
-
-        pdb_atoms: list[PDBAtom] = []
-        num_atoms = self.atom_coords.shape[0]
-        for atom_index in range(num_atoms):
-            if not self.atom_exists_mask[atom_index].item():
-                # skip missing atoms
-                continue
-            token_index = self.atom_token_index[atom_index]
-            atom = PDBAtom(
-                het=(
-                    self.token_entity_type[token_index].item()
-                    == EntityType.LIGAND.value
-                ),
-                atom_index=atom_index,
-                atom_name=atom_names[atom_index],
-                alt_loc="",
-                res_name_3=atom_res_names_strs[atom_index],
-                chain_tag=get_pdb_chain_name(int(atom_asym_id[atom_index].item())),
-                asym_id=int(atom_asym_id[atom_index].item()),
-                residue_index=int(atom_residue_index[atom_index].item()),
-                insertion_code="",
-                pos=self.atom_coords[atom_index].tolist(),
-                occupancy=1.00,
-                b_factor=(
-                    1.00
-                    if self.atom_bfactor_or_plddt is None
-                    else self.atom_bfactor_or_plddt[atom_index].item()
-                ),
-                element=atom_element_names[atom_index],
-                charge="",
->>>>>>> 71eff6ac
             )
             if asym_id != 0
         }
 
 
-<<<<<<< HEAD
 def pdb_context_from_batch(d: dict) -> PDBContext:
-=======
-def _atomic_num_to_element(atomic_num: int) -> str:
-    return gemmi.Element(atomic_num).name
-
-
-def entity_to_pdb_atoms(entity: PDBContext) -> list[list[PDBAtom]]:
-    """Writes a single tokenized entity to PDB file"""
-    pdb_atoms = entity.get_pdb_atoms()
-    chains = defaultdict(list)
-    for atom in pdb_atoms:
-        chains[atom.asym_id].append(atom)
-
-    for asym_id in chains:
-        # deduplicate atom names within all ligand chains
-        if entity.get_chain_entity_type(asym_id) == EntityType.LIGAND.value:
-            chains[asym_id] = rename_ligand_atoms(chains[asym_id])
-
-    return list(chains.values())
-
-
-def rename_ligand_atoms(atoms: list[PDBAtom]) -> list[PDBAtom]:
-    # transform ligand atom names from "C" to "C1", "C2"...
-    atom_type_counter: dict[str, int] = {}
-    renumbered_atoms = []
-    for atom in atoms:
-        idx = atom_type_counter.get(atom.element, 1)
-        atom_type_counter[atom.element] = idx + 1
-        base_name = atom.atom_name
-        renumbered_atoms.append(replace(atom, atom_name=f"{base_name}_{idx}"))
-    return renumbered_atoms
-
-
-def entities_to_pdb_file(entities: list[PDBContext], path: str):
-    pdb_atoms: list[list[PDBAtom]] = []
-    for entity in entities:
-        pdb_atoms = pdb_atoms + entity_to_pdb_atoms(entity)
-    write_pdb(pdb_atoms, path)
-
-
-def pdb_context_from_batch(
-    d: dict, coords: Tensor, plddt: Tensor | None = None
-) -> PDBContext:
->>>>>>> 71eff6ac
     context = PDBContext(
         token_residue_index=d["token_residue_index"][0],
         token_asym_id=d["token_asym_id"][0],
